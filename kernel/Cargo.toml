--- conflicted
+++ resolved
@@ -20,17 +20,11 @@
 kpi = { path = "../lib/kpi" }
 rpc = { path = "../lib/rpc", optional = true }
 vmxnet3 = { path = "../lib/vmxnet3" }
+nvme = { path = "../lib/nvme" }
 bootloader_shared = { path = "../lib/bootloader_shared" }
-<<<<<<< HEAD
-nvme = { path = "../lib/nvme" }
-x86 = "0.48"
-klogger = "0.0.11"
-driverkit = "0.17"
-=======
 x86 = "0.50"
 klogger = "0.0.12"
 driverkit = "0.19"
->>>>>>> 6d7ae674
 spin = "0.9.1"
 elfloader = "0.14"
 slabmalloc = "0.10"
